#! /usr/bin/env python
#
#  Copyright 2018 California Institute of Technology
#
#  Licensed under the Apache License, Version 2.0 (the "License");
#  you may not use this file except in compliance with the License.
#  You may obtain a copy of the License at
#
#      http://www.apache.org/licenses/LICENSE-2.0
#
#  Unless required by applicable law or agreed to in writing, software
#  distributed under the License is distributed on an "AS IS" BASIS,
#  WITHOUT WARRANTIES OR CONDITIONS OF ANY KIND, either express or implied.
#  See the License for the specific language governing permissions and
#  limitations under the License.
#
# ISOFIT: Imaging Spectrometer Optimal FITting
# Author: David R Thompson, david.r.thompson@jpl.nasa.gov
#         Adam Erickson, adam.m.erickson@nasa.gov
#

import os
import logging
import time

from isofit.core import common
from .forward import ForwardModel
from isofit.inversion.inverse import Inversion
from isofit.inversion.inverse_mcmc import MCMCInversion
from .fileio import IO

import ray
import multiprocessing
from isofit import configs
from isofit.configs import configs
import numpy as np


class Isofit:
    """Spectroscopic Surface and Atmosphere Fitting."""

    def __init__(self, config_file, row_column='', level='INFO'):
        """Initialize the Isofit class."""

        # Explicitly set the number of threads to be 1, so we more effectively 
        #run in parallel 
        os.environ["MKL_NUM_THREADS"] = "1"

        # Set logging level
        logging.basicConfig(format='%(message)s', level=level)

        self.rows = None
        self.cols = None
        self.config = None
        self.fm = None
        self.iv = None
        self.io = None
        self.states = None

        # Load configuration file
        self.config = configs.create_new_config(config_file)
        self.config.get_config_errors()

        # Initialize ray for parallel execution
        if self.config.implementation.n_cores is not None and self.config.implementation.n_cores > 1:
            rayargs = {'address': self.config.implementation.ip_head,
                       'redis_password': self.config.implementation.redis_password}

            # We can only set the num_cpus if running on a single-node
            if self.config.implementation.ip_head is None and self.config.implementation.redis_password is None:
                rayargs['num_cpus'] = self.config.implementation.n_cores
            ray.init(**rayargs)

        # Build the forward model and inversion objects
        self._init_nonpicklable_objects()
        self.io = IO(self.config, self.fm, self.iv, self.rows, self.cols)

        # We set the row and column range of our analysis. The user can
        # specify: a single number, in which case it is interpreted as a row;
        # a comma-separated pair, in which case it is interpreted as a
        # row/column tuple (i.e. a single spectrum); or a comma-separated
        # quartet, in which case it is interpreted as a row, column range in the
        # order (line_start, line_end, sample_start, sample_end) - all values are
        # inclusive. If none of the above, we will analyze the whole cube.
        if len(row_column) > 0:
            ranges = row_column.split(',')
            if len(ranges) == 1:
                self.rows, self.cols = [int(ranges[0])], None
            if len(ranges) == 2:
                row_start, row_end = ranges
                self.rows, self.cols = range(
                    int(row_start), int(row_end)), None
            elif len(ranges) == 4:
                row_start, row_end, col_start, col_end = ranges
                line_start, line_end, samp_start, samp_end = ranges
                self.rows = range(int(row_start), int(row_end))
                self.cols = range(int(col_start), int(col_end))

    def _init_nonpicklable_objects(self):
        self.fm = ForwardModel(self.config)

        if self.config.implementation.mode == 'mcmc_inversion':
            self.iv = MCMCInversion(self.config, self.fm)
        elif self.config.implementation.mode in ['inversion', 'simulation']:
            self.iv = Inversion(self.config, self.fm)
        else:
            # This should never be reached due to configuration checking
            raise AttributeError('Config implementation mode node valid')

    def _clear_nonpicklable_objects(self):
        self.fm = None
        self.iv = None

    @ray.remote
    def _run_set_of_spectra(self, index_start, index_stop):
        self._init_nonpicklable_objects()
        io = IO(self.config, self.fm, self.iv, self.rows, self.cols)
        for index in range(index_start, index_stop):
            success, row, col, meas, geom = io.get_components_at_index(
                index)
            # Only run through the inversion if we got some data
            if success:
                if meas is not None and all(meas < -49.0):
                    # Bad data flags
                    self.states = []
                else:
                    # The inversion returns a list of states, which are
                    # intepreted either as samples from the posterior (MCMC case)
                    # or as a gradient descent trajectory (standard case). For
                    # a trajectory, the last spectrum is the converged solution.
                    self.states = self.iv.invert(meas, geom)

                # Write the spectra to disk
                io.write_spectrum(row, col, self.states, meas,
                                  geom, flush_immediately=True)
                if (index - index_start) % 100 == 0:
                    logging.info(
                        'Core at start index {} completed inversion {}/{}'.format(index_start, index-index_start,
                                                                                  index_stop-index_start))

    def run(self):
        """
        Iterate over all spectra, reading and writing through the IO
        object to handle formatting, buffering, and deferred write-to-file.
        The idea is to avoid reading the entire file into memory, or hitting
        the physical disk too often. These are our main class variables.
        """

        n_iter = len(self.io.iter_inds)
        self._clear_nonpicklable_objects()
        self.io = None

        if self.config.implementation.n_cores is None:
            n_cores = multiprocessing.cpu_count()
        else:
            n_cores = self.config.implementation.n_cores

<<<<<<< HEAD
            if self.config.implementation.n_cores is None:
                n_workers = min(multiprocessing.cpu_count(), n_iter)
            else:
                n_workers = min(self.config.implementation.n_cores, n_iter)

            start_time = time.time()
            logging.info('Beginning inversions using {} cores'.format(n_workers))

            # Divide up spectra to run into chunks
            index_sets = np.linspace(0, n_iter, num=n_workers+1, dtype=int)

            # Run spectra, in either serial or parallel depending on n_workers
            if n_workers == 1:
                self._run_set_of_spectra(index_sets[0], index_sets[-1])
            else:
                result_ids = [self._run_set_of_spectra.remote(self, index_sets[l], index_sets[l + 1]) 
                           for l in range(len(index_sets)-1)]

                results = ray.get(result_ids)

            total_time = time.time() - start_time
            logging.info('Inversions complete.  {} s total, {} spectra/s, {} spectra/s/core'.format(
                round(total_time,2), round(n_iter/total_time,4), round(n_iter/total_time/n_workers,4)))
=======
        # Don't use more cores than needed
        n_cores = min(n_cores, n_iter)

        if self.config.implementation.runtime_nice_level is None:
            pool = multiprocessing.Pool(processes=n_cores)
        else:
            pool = multiprocessing.Pool(processes=n_cores, initializer=
                                        common.nice_me(self.config.implementation.runtime_nice_level))

        start_time = time.time()
        logging.info('Beginning inversions using {} cores'.format(n_cores))

        results = []
        index_sets = np.linspace(0, n_iter, num=n_cores+1, dtype=int)
        for l in range(len(index_sets)-1):
            if n_cores == 1:
                self._run_set_of_spectra(index_sets[0], index_sets[-1])
            else:
                results.append(pool.apply_async(self._run_set_of_spectra, args=(index_sets[l], index_sets[l + 1])))
        results = [p.get() for p in results]
        pool.close()
        pool.join()

        total_time = time.time() - start_time
        logging.info('Parallel inversions complete.  {} s total, {} spectra/s, {}/spectra/core'.format(
            total_time, n_iter/total_time, n_iter/total_time/n_cores))
>>>>>>> 2e7c92e9
<|MERGE_RESOLUTION|>--- conflicted
+++ resolved
@@ -151,59 +151,25 @@
         self.io = None
 
         if self.config.implementation.n_cores is None:
-            n_cores = multiprocessing.cpu_count()
+            n_workers = min(multiprocessing.cpu_count(), n_iter)
         else:
-            n_cores = self.config.implementation.n_cores
-
-<<<<<<< HEAD
-            if self.config.implementation.n_cores is None:
-                n_workers = min(multiprocessing.cpu_count(), n_iter)
-            else:
-                n_workers = min(self.config.implementation.n_cores, n_iter)
-
-            start_time = time.time()
-            logging.info('Beginning inversions using {} cores'.format(n_workers))
-
-            # Divide up spectra to run into chunks
-            index_sets = np.linspace(0, n_iter, num=n_workers+1, dtype=int)
-
-            # Run spectra, in either serial or parallel depending on n_workers
-            if n_workers == 1:
-                self._run_set_of_spectra(index_sets[0], index_sets[-1])
-            else:
-                result_ids = [self._run_set_of_spectra.remote(self, index_sets[l], index_sets[l + 1]) 
-                           for l in range(len(index_sets)-1)]
-
-                results = ray.get(result_ids)
-
-            total_time = time.time() - start_time
-            logging.info('Inversions complete.  {} s total, {} spectra/s, {} spectra/s/core'.format(
-                round(total_time,2), round(n_iter/total_time,4), round(n_iter/total_time/n_workers,4)))
-=======
-        # Don't use more cores than needed
-        n_cores = min(n_cores, n_iter)
-
-        if self.config.implementation.runtime_nice_level is None:
-            pool = multiprocessing.Pool(processes=n_cores)
-        else:
-            pool = multiprocessing.Pool(processes=n_cores, initializer=
-                                        common.nice_me(self.config.implementation.runtime_nice_level))
+            n_workers = min(self.config.implementation.n_cores, n_iter)
 
         start_time = time.time()
-        logging.info('Beginning inversions using {} cores'.format(n_cores))
+        logging.info('Beginning inversions using {} cores'.format(n_workers))
 
-        results = []
-        index_sets = np.linspace(0, n_iter, num=n_cores+1, dtype=int)
-        for l in range(len(index_sets)-1):
-            if n_cores == 1:
-                self._run_set_of_spectra(index_sets[0], index_sets[-1])
-            else:
-                results.append(pool.apply_async(self._run_set_of_spectra, args=(index_sets[l], index_sets[l + 1])))
-        results = [p.get() for p in results]
-        pool.close()
-        pool.join()
+        # Divide up spectra to run into chunks
+        index_sets = np.linspace(0, n_iter, num=n_workers+1, dtype=int)
+
+        # Run spectra, in either serial or parallel depending on n_workers
+        if n_workers == 1:
+            self._run_set_of_spectra(index_sets[0], index_sets[-1])
+        else:
+            result_ids = [self._run_set_of_spectra.remote(self, index_sets[l], index_sets[l + 1])
+                       for l in range(len(index_sets)-1)]
+
+            results = ray.get(result_ids)
 
         total_time = time.time() - start_time
-        logging.info('Parallel inversions complete.  {} s total, {} spectra/s, {}/spectra/core'.format(
-            total_time, n_iter/total_time, n_iter/total_time/n_cores))
->>>>>>> 2e7c92e9
+        logging.info('Inversions complete.  {} s total, {} spectra/s, {} spectra/s/core'.format(
+            round(total_time,2), round(n_iter/total_time,4), round(n_iter/total_time/n_workers,4)))