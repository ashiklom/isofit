#! /usr/bin/env python3
#
#  Copyright 2019 California Institute of Technology
#
#  Licensed under the Apache License, Version 2.0 (the "License");
#  you may not use this file except in compliance with the License.
#  You may obtain a copy of the License at
#
#      http://www.apache.org/licenses/LICENSE-2.0
#
#  Unless required by applicable law or agreed to in writing, software
#  distributed under the License is distributed on an "AS IS" BASIS,
#  WITHOUT WARRANTIES OR CONDITIONS OF ANY KIND, either express or implied.
#  See the License for the specific language governing permissions and
#  limitations under the License.
#
# ISOFIT: Imaging Spectrometer Optimal FITting
# Author: David R Thompson, david.r.thompson@jpl.nasa.gov
#

from scipy.linalg import inv
from isofit.core.instrument import Instrument
from spectral.io import envi
from scipy.spatial import KDTree
import numpy as np
import logging
import time
import matplotlib
import pylab as plt
from isofit.configs import configs
import ray
import atexit

plt.switch_backend("Agg")


def _write_bil_chunk(dat: np.array, outfile: str, line: int, shape: tuple, dtype: str = 'float32') -> None:
    """
    Write a chunk of data to a binary, BIL formatted data cube.
    Args:
        dat: data to write
        outfile: output file to write to
        line: line of the output file to write to
        shape: shape of the output file
        dtype: output data type

    Returns:
        None
    """
    outfile = open(outfile, 'rb+')
    outfile.seek(line * shape[1] * shape[2] * np.dtype(dtype).itemsize)
    outfile.write(dat.astype(dtype).tobytes())
    outfile.close()


@ray.remote
def _run_chunk(start_line: int, stop_line: int, reference_radiance_file: str, reference_reflectance_file: str,
               reference_uncertainty_file: str, reference_locations_file: str, input_radiance_file: str,
               input_locations_file: str, segmentation_file: str, isofit_config: str, output_reflectance_file: str,
               output_uncertainty_file: str, radiance_factors: np.array, nneighbors: int,
               nodata_value: float, loglevel: str, logfile: str) -> None:
    """
    Args:
        start_line: line to start empirical line run at
        stop_line:  line to stop empirical line run at
        reference_radiance_file: source file for radiance (interpolation built from this)
        reference_reflectance_file:  source file for reflectance (interpolation built from this)
        reference_uncertainty_file:  source file for uncertainty (interpolation built from this)
        reference_locations_file:  source file for file locations (lon, lat, elev), (interpolation built from this)
        input_radiance_file: input radiance file (interpolate over this)
        input_locations_file: input location file (interpolate over this)
        segmentation_file: input file noting the per-pixel segmentation used
        isofit_config: path to isofit configuration JSON file
        output_reflectance_file: location to write output reflectance to
        output_uncertainty_file: location to write output uncertainty to
        radiance_factors: radiance adjustment factors
        nneighbors: number of neighbors to use for interpolation
        nodata_value: nodata value of input and output
        loglevel: logging level
        logfile: logging file

    Returns:
        None

    """

    logging.basicConfig(format='%(message)s', level=loglevel, filename=logfile)

    # Load reference images
    reference_radiance_img = envi.open(reference_radiance_file + '.hdr', reference_radiance_file)
    reference_reflectance_img = envi.open(reference_reflectance_file + '.hdr', reference_reflectance_file)
    reference_uncertainty_img = envi.open(reference_uncertainty_file + '.hdr', reference_uncertainty_file)
    reference_locations_img = envi.open(reference_locations_file + '.hdr', reference_locations_file)

    n_reference_lines, n_radiance_bands, n_reference_columns = [int(reference_radiance_img.metadata[n])
                                                                for n in ('lines', 'bands', 'samples')]
    n_reference_uncertainty_bands = int(reference_uncertainty_img.metadata['bands'])

    # Load input images
    input_radiance_img = envi.open(input_radiance_file + '.hdr', input_radiance_file)
    n_input_lines, n_input_bands, n_input_samples = [int(input_radiance_img.metadata[n])
                                                     for n in ('lines', 'bands', 'samples')]

    input_locations_img = envi.open(input_locations_file + '.hdr', input_locations_file)
    n_location_bands = int(input_locations_img.metadata['bands'])

    # Load output images
    output_reflectance_img = envi.open(output_reflectance_file + '.hdr', output_reflectance_file)
    output_uncertainty_img = envi.open(output_uncertainty_file + '.hdr', output_uncertainty_file)
    n_output_reflectance_bands = int(output_reflectance_img.metadata['bands'])
    n_output_uncertainty_bands = int(output_uncertainty_img.metadata['bands'])

    # Load reference data
<<<<<<< HEAD
    if has_loc:
        reference_locations_mm = reference_locations_img.open_memmap(interleave='source', writable=False)
        reference_locations = np.array(reference_locations_mm[:, :, :]).reshape((n_reference_lines, n_location_bands))
    else:
        reference_locations = np.zeros((n_reference_lines, 1))
=======
    reference_locations_mm = reference_locations_img.open_memmap(interleave='bip', writable=False)
    reference_locations = np.array(reference_locations_mm[:, :, :]).reshape((n_reference_lines, n_location_bands))
>>>>>>> e6475e4d

    reference_radiance_mm = reference_radiance_img.open_memmap(interleave='bip', writable=False)
    reference_radiance = np.array(reference_radiance_mm[:, :, :]).reshape((n_reference_lines, n_radiance_bands))

    reference_reflectance_mm = reference_reflectance_img.open_memmap(interleave='bip', writable=False)
    reference_reflectance = np.array(reference_reflectance_mm[:, :, :]).reshape((n_reference_lines, n_radiance_bands))

    reference_uncertainty_mm = reference_uncertainty_img.open_memmap(interleave='bip', writable=False)
    reference_uncertainty = np.array(reference_uncertainty_mm[:, :, :]).reshape((n_reference_lines,
                                                                                 n_reference_uncertainty_bands))
    reference_uncertainty = reference_uncertainty[:, :n_radiance_bands].reshape((n_reference_lines, n_radiance_bands))

    # Load segmentation data
    if segmentation_file:
        segmentation_img = envi.open(segmentation_file + '.hdr', segmentation_file)
        segmentation_img = segmentation_img.read_band(0)
    else:
        segmentation_img = None

    # Prepare instrument model, if available
    if isofit_config is not None:
        config = configs.create_new_config(isofit_config)
        instrument = Instrument(config)
        logging.info('Loading instrument')
    else:
        instrument = None

    # Load radiance factors
    if radiance_factors is None:
        radiance_adjustment = np.ones(n_radiance_bands, )
    else:
        radiance_adjustment = np.loadtxt(radiance_factors)

    # Load Tree
    loc_scaling = np.array([1e5, 1e5, 0.1])
    scaled_ref_loc = reference_locations * loc_scaling
    tree = KDTree(scaled_ref_loc)
    # Assume (heuristically) that, for distance purposes, 1 m vertically is
    # comparable to 10 m horizontally, and that there are 100 km per latitude
    # degree.  This is all approximate of course.  Elevation appears in the
    # Third element, and the first two are latitude/longitude coordinates

    # Iterate through image
    hash_table = {}

    for row in np.arange(start_line, stop_line):

        # Load inline input data
        input_radiance_mm = input_radiance_img.open_memmap(
            interleave='bip', writable=False)
        input_radiance = np.array(input_radiance_mm[row, :, :])
        input_radiance = input_radiance * radiance_adjustment

        input_locations_mm = input_locations_img.open_memmap(
            interleave='bip', writable=False)
        input_locations = np.array(input_locations_mm[row, :, :])

        output_reflectance_row = np.zeros(input_radiance.shape) + nodata_value
        output_uncertainty_row = np.zeros(input_radiance.shape) + nodata_value

        nspectra, start = 0, time.time()
        for col in np.arange(n_input_samples):

            x = input_radiance[col, :]
            if np.all(np.isclose(x, nodata_value)):
                output_reflectance_row[col, :] = nodata_value
                output_uncertainty_row[col, :] = nodata_value
                continue

            bhat = None
            if segmentation_img is not None:
                hash_idx = segmentation_img[row, col]
                if hash_idx in hash_table:
                    bhat, bmarg, bcov = hash_table[hash_idx]
                else:
                    loc = reference_locations[np.array(
                        hash_idx, dtype=int), :] * loc_scaling
            else:
                loc = input_locations[col, :] * loc_scaling

            if bhat is None:
                dists, nn = tree.query(loc, nneighbors)
                xv = reference_radiance[nn, :]
                yv = reference_reflectance[nn, :]
                uv = reference_uncertainty[nn, :]
                bhat = np.zeros((n_radiance_bands, 2))
                bmarg = np.zeros((n_radiance_bands, 2))
                bcov = np.zeros((n_radiance_bands, 2, 2))

                for i in np.arange(n_radiance_bands):
                    use = yv[:, i] > 0
                    n = sum(use)
                    X = np.concatenate((np.ones((n, 1)), xv[use, i:i + 1]), axis=1)
                    W = np.diag(np.ones(n))  # /uv[use, i])
                    y = yv[use, i:i + 1]
                    try:
                        bhat[i, :] = (inv(X.T @ W @ X) @ X.T @ W @ y).T
                        bcov[i, :, :] = inv(X.T @ W @ X)
                    except:
                        bhat[i, :] = 0
                        bcov[i, :, :] = 0
                    bmarg[i, :] = np.diag(bcov[i, :, :])

            if (segmentation_img is not None) and not (hash_idx in hash_table):
                hash_table[hash_idx] = bhat, bmarg, bcov

            A = np.array((np.ones(n_radiance_bands), x))
            output_reflectance_row[col, :] = (np.multiply(bhat.T, A).sum(axis=0))

            # Calculate uncertainties.  Sy approximation rather than Seps for
            # speed, for now... but we do take into account instrument
            # radiometric uncertainties
            if instrument is None:
                output_uncertainty_row[col, :] = np.sqrt(np.multiply(bmarg.T, A).sum(axis=0))
            else:
                Sy = instrument.Sy(x, geom=None)
                calunc = instrument.bval[:instrument.n_chan]
                output_uncertainty_row[col, :] = np.sqrt(
                    np.diag(Sy) + pow(calunc * x, 2)) * bhat[:, 1]
            # if loglevel == 'DEBUG':
            #    plot_example(xv, yv, bhat)

            nspectra = nspectra + 1

        elapsed = float(time.time() - start)
        logging.info('row {}/{}, ({}/{} local), {} spectra per second'.format(row, n_input_lines, int(row - start_line),
                                                                              int(stop_line - start_line),
                                                                              round(float(nspectra) / elapsed, 2)))

        if has_loc:
            del input_locations_mm
        del input_radiance_mm

        output_reflectance_row = output_reflectance_row.transpose((1, 0))
        output_uncertainty_row = output_uncertainty_row.transpose((1, 0))
        shp = output_reflectance_row.shape
        output_reflectance_row = output_reflectance_row.reshape((1, shp[0], shp[1]))
        shp = output_uncertainty_row.shape
        output_uncertainty_row = output_uncertainty_row.reshape((1, shp[0], shp[1]))

        _write_bil_chunk(output_reflectance_row, output_reflectance_file, row,
                         (n_input_lines, n_output_reflectance_bands, n_input_samples))
        _write_bil_chunk(output_uncertainty_row, output_uncertainty_file, row,
                         (n_input_lines, n_output_uncertainty_bands, n_input_samples))


def _plot_example(xv, yv, b):
    """Plot for debugging purposes."""

    matplotlib.rcParams['font.family'] = "serif"
    matplotlib.rcParams['font.sans-serif'] = "Times"
    matplotlib.rcParams["legend.edgecolor"] = "None"
    matplotlib.rcParams["axes.spines.top"] = False
    matplotlib.rcParams["axes.spines.bottom"] = True
    matplotlib.rcParams["axes.spines.left"] = True
    matplotlib.rcParams["axes.spines.right"] = False
    matplotlib.rcParams['axes.grid'] = True
    matplotlib.rcParams['axes.grid.axis'] = 'both'
    matplotlib.rcParams['axes.grid.which'] = 'major'
    matplotlib.rcParams['legend.edgecolor'] = '1.0'
    plt.plot(xv[:, 113], yv[:, 113], 'ko')
    plt.plot(xv[:, 113], xv[:, 113] * b[113, 1] + b[113, 0], 'nneighbors')
    # plt.plot(x[113], x[113]*b[113, 1] + b[113, 0], 'ro')
    plt.grid(True)
    plt.xlabel('Radiance, $\mu{W }nm^{-1} sr^{-1} cm^{-2}$')
    plt.ylabel('Reflectance')
    plt.show(block=True)
    plt.savefig('empirical_line.pdf')


def empirical_line(reference_radiance_file: str, reference_reflectance_file: str, reference_uncertainty_file: str,
                   reference_locations_file: str, segmentation_file: str, input_radiance_file: str,
                   input_locations_file: str, output_reflectance_file: str, output_uncertainty_file: str,
                   nneighbors: int = 15, nodata_value: float = -9999.0, level: str = 'INFO', logfile: str = None,
                   radiance_factors: np.array = None, isofit_config: str = None, n_cores: int = -1) -> None:
    """
    Perform an empirical line interpolation for reflectance and uncertainty extrapolation
    Args:
        reference_radiance_file: source file for radiance (interpolation built from this)
        reference_reflectance_file:  source file for reflectance (interpolation built from this)
        reference_uncertainty_file:  source file for uncertainty (interpolation built from this)
        reference_locations_file:  source file for file locations (lon, lat, elev), (interpolation built from this)
        segmentation_file: input file noting the per-pixel segmentation used
        input_radiance_file: input radiance file (interpolate over this)
        input_locations_file: input location file (interpolate over this)
        output_reflectance_file: location to write output reflectance to
        output_uncertainty_file: location to write output uncertainty to

        nneighbors: number of neighbors to use for interpolation
        nodata_value: nodata value of input and output
        level: logging level
        logfile: logging file
        radiance_factors: radiance adjustment factors
        isofit_config: path to isofit configuration JSON file
        n_cores: number of cores to run on
    Returns:
        None
    """

    loglevel = level

    logging.basicConfig(format='%(message)s', level=loglevel, filename=logfile)

    # Open input data to check that band formatting is correct
    # Load reference set radiance
    reference_radiance_img = envi.open(reference_radiance_file + '.hdr', reference_radiance_file)
    n_reference_lines, n_radiance_bands, n_reference_columns = [int(reference_radiance_img.metadata[n])
                                                                for n in ('lines', 'bands', 'samples')]
    if n_reference_columns != 1:
        raise IndexError("Reference data should be a single-column list")

    # Load reference set reflectance
    reference_reflectance_img = envi.open(reference_reflectance_file + '.hdr', reference_reflectance_file)
    nrefr, nbr, srefr = [int(reference_reflectance_img.metadata[n]) for n in ('lines', 'bands', 'samples')]
    if nrefr != n_reference_lines or nbr != n_radiance_bands or srefr != n_reference_columns:
        raise IndexError("Reference file dimension mismatch (reflectance)")

    # Load reference set uncertainty, assuming reflectance uncertainty is
    # recoreded in the first n_radiance_bands channels of data
    reference_uncertainty_img = envi.open(reference_uncertainty_file + '.hdr', reference_uncertainty_file)
    nrefu, ns, srefu = [int(reference_uncertainty_img.metadata[n]) for n in ('lines', 'bands', 'samples')]
    if nrefu != n_reference_lines or ns < n_radiance_bands or srefu != n_reference_columns:
        raise IndexError("Reference file dimension mismatch (uncertainty)")

    # Load reference set locations
    reference_locations_img = envi.open(reference_locations_file + '.hdr', reference_locations_file)
    nrefl, lb, ls = [int(reference_locations_img.metadata[n]) for n in ('lines', 'bands', 'samples')]
    if nrefl != n_reference_lines or lb != 3:
        raise IndexError("Reference file dimension mismatch (locations)")

    input_radiance_img = envi.open(input_radiance_file + '.hdr', input_radiance_file)
    n_input_lines, n_input_bands, n_input_samples = [int(input_radiance_img.metadata[n])
                                                     for n in ('lines', 'bands', 'samples')]
    if n_radiance_bands != n_input_bands:
        msg = 'Number of channels mismatch: input (%i) vs. reference (%i)'
        raise IndexError(msg % (nbr, n_radiance_bands))

    input_locations_img = envi.open(input_locations_file + '.hdr', input_locations_file)
    nll, nlb, nls = [int(input_locations_img.metadata[n])
                     for n in ('lines', 'bands', 'samples')]
    if nll != n_input_lines or nlb != 3 or nls != n_input_samples:
        raise IndexError('Input location dimension mismatch')

    # Create output files
    output_metadata = input_radiance_img.metadata
    output_metadata['interleave'] = 'bil'
    output_reflectance_img = envi.create_image(output_reflectance_file + '.hdr', ext='',
                                               metadata=output_metadata, force=True)

    output_uncertainty_img = envi.create_image(output_uncertainty_file + '.hdr', ext='',
                                               metadata=output_metadata, force=True)

    # Now cleanup inputs and outputs, we'll write dynamically above
    del output_reflectance_img, output_uncertainty_img
    del reference_reflectance_img, reference_uncertainty_img, reference_locations_img, input_radiance_img, input_locations_img

    # Initialize ray cluster
    start_time = time.time()
    if isofit_config is not None:
        iconfig = configs.create_new_config(isofit_config)
    else:
        # If none, create a temporary config to get default ray parameters
        iconfig = configs.Config({})
    if n_cores == -1:
        n_cores = iconfig.implementation.n_cores
    rayargs = {'ignore_reinit_error': True,
               'local_mode': n_cores == 1,
               "address": iconfig.implementation.ip_head,
               "redis_password": iconfig.implementation.redis_password}

    # only specify a temporary directory if we are not connecting to
    # a ray cluster
    if rayargs['local_mode']:
        rayargs['temp_dir'] = iconfig.implementation.ray_temp_dir
        # Used to run on a VPN
        ray.services.get_node_ip_address = lambda: '127.0.0.1'

    # We can only set the num_cpus if running on a single-node
    if iconfig.implementation.ip_head is None and iconfig.implementation.redis_password is None:
        rayargs['num_cpus'] = n_cores

    ray.init(**rayargs)
    atexit.register(ray.shutdown)

    n_ray_cores = ray.available_resources()["CPU"]
    n_cores = min(n_ray_cores, n_input_lines)

    logging.info('Beginning empirical line inversions using {} cores'.format(n_cores))

    # Break data into sections
    line_sections = np.linspace(0, n_input_lines, num=int(n_cores + 1), dtype=int)

    start_time = time.time()

    # Run the pool (or run serially)
    results = []
    for l in range(len(line_sections) - 1):
        args = (line_sections[l], line_sections[l + 1], reference_radiance_file, reference_reflectance_file,
                reference_uncertainty_file, reference_locations_file, input_radiance_file,
                input_locations_file, segmentation_file, isofit_config, output_reflectance_file,
                output_uncertainty_file, radiance_factors, nneighbors, nodata_value, level, logfile)
        results.append(_run_chunk.remote(*args))

    _ = ray.get(results)

    total_time = time.time() - start_time
    logging.info('Parallel empirical line inversions complete.  {} s total, {} spectra/s, {} spectra/s/core'.format(
        total_time, line_sections[-1] * n_input_samples / total_time,
                    line_sections[-1] * n_input_samples / total_time / n_cores))<|MERGE_RESOLUTION|>--- conflicted
+++ resolved
@@ -111,16 +111,11 @@
     n_output_uncertainty_bands = int(output_uncertainty_img.metadata['bands'])
 
     # Load reference data
-<<<<<<< HEAD
     if has_loc:
-        reference_locations_mm = reference_locations_img.open_memmap(interleave='source', writable=False)
+        reference_locations_mm = reference_locations_img.open_memmap(interleave='bip', writable=False)
         reference_locations = np.array(reference_locations_mm[:, :, :]).reshape((n_reference_lines, n_location_bands))
     else:
         reference_locations = np.zeros((n_reference_lines, 1))
-=======
-    reference_locations_mm = reference_locations_img.open_memmap(interleave='bip', writable=False)
-    reference_locations = np.array(reference_locations_mm[:, :, :]).reshape((n_reference_lines, n_location_bands))
->>>>>>> e6475e4d
 
     reference_radiance_mm = reference_radiance_img.open_memmap(interleave='bip', writable=False)
     reference_radiance = np.array(reference_radiance_mm[:, :, :]).reshape((n_reference_lines, n_radiance_bands))
