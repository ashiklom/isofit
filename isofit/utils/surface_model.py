#! /usr/bin/env python3
#
#  Copyright 2019 California Institute of Technology
#
#  Licensed under the Apache License, Version 2.0 (the "License");
#  you may not use this file except in compliance with the License.
#  You may obtain a copy of the License at
#
#      http://www.apache.org/licenses/LICENSE-2.0
#
#  Unless required by applicable law or agreed to in writing, software
#  distributed under the License is distributed on an "AS IS" BASIS,
#  WITHOUT WARRANTIES OR CONDITIONS OF ANY KIND, either express or implied.
#  See the License for the specific language governing permissions and
#  limitations under the License.
#
# ISOFIT: Imaging Spectrometer Optimal FITting
# Author: David R Thompson, david.r.thompson@jpl.nasa.gov
#

from os.path import split, abspath
import numpy as np
import scipy.io
from scipy.interpolate import interp1d
from sklearn.cluster import KMeans
from spectral.io import envi
from scipy.stats import norm

from ..core.common import expand_path, json_load_ascii


def surface_model(config_file: str) -> None:
    """The surface model tool contains everything you need to build basic
    multicomponent (i.e. colleciton of Gaussian) surface priors for the
    multicomponent surface model.

    Args:
        config_file: path to a JSON formatted surface model configuration
    Returns:
        None
    """

    # Load configuration JSON into a local dictionary
    configdir, _ = split(abspath(config_file))
    config = json_load_ascii(config_file, shell_replace=True)

    # Determine top level parameters
    for q in ['output_model_file', 'sources', 'normalize', 'wavelength_file']:
        if q not in config:
            raise ValueError("Missing parameter: %s" % q)
    wavelength_file = expand_path(configdir, config['wavelength_file'])
    normalize = config['normalize']
    reference_windows = config['reference_windows']
    outfile = expand_path(configdir, config['output_model_file'])

    # load wavelengths file, and change units to nm if needed
    q = np.loadtxt(wavelength_file)
    if q.shape[1] > 2:
        q = q[:, 1:]
    if q[0, 0] < 100:
        q = q * 1000.0
    wl = q[:, 0]
    nchan = len(wl)

    # build global reference windows
    refwl = []
    for wi, window in enumerate(reference_windows):
        active_wl = np.logical_and(wl >= window[0], wl < window[1])
        refwl.extend(wl[active_wl])
    normind = np.array([np.argmin(abs(wl - w)) for w in refwl])
    refwl = np.array(refwl, dtype=float)

    # create basic model template
    model = {
        'normalize': normalize,
        'wl': wl,
        'means': [],
        'covs': [],
        'attribute_means': [],
        'attribute_covs': [],
        'attributes': [],
        'refwl': refwl
    }

    # each "source" (i.e. spectral library) is treated separately
    for si, source_config in enumerate(config['sources']):

        # Determine source parameters
        for q in ['input_spectrum_files', 'windows', 'n_components', 'windows']:
            if q not in source_config:
                raise ValueError(
                    'Source %i is missing a parameter: %s' % (si, q))

        # Determine whether we should synthesize our own mixtures
        if 'mixtures' in source_config:
            mixtures = source_config['mixtures']
        elif 'mixtures' in config:
            mixtures = config['mixtures']
        else:
            mixtures = 0

        # open input files associated with this source
        infiles = [expand_path(configdir, fi) for fi in
                   source_config['input_spectrum_files']]

        # associate attributes, if they exist. These will not be used
        # in the retrieval, but can be used in post-analysis
        if 'input_attribute_files' in source_config:
            infiles_attributes = [expand_path(configdir, fi) for fi in
                   source_config['input_attribute_files']]
            if len(infiles_attributes) != len(infiles):
                raise IndexError('spectrum / attribute file mismatch')
        else:
            infiles_attributes = [None for fi in 
                source_config['input_spectrum_files']]

        ncomp = int(source_config['n_components'])
        windows = source_config['windows']

        # load spectra
        spectra, attributes = [],[]
        for infile, attribute_file in zip(infiles, infiles_attributes):

            hdrfile = infile + '.hdr'
            rfl = envi.open(hdrfile, infile)
            nl, nb, ns = [int(rfl.metadata[n])
                          for n in ('lines', 'bands', 'samples')]
            swl = np.array([float(f) for f in rfl.metadata['wavelength']])

            # Maybe convert to nanometers
            if swl[0] < 100:
                swl = swl * 1000.0

            # Load library and adjust interleave, if needed
            rfl_mm = rfl.open_memmap(interleave='source', writable=False)
            if rfl.metadata['interleave'] == 'bip':
                x = np.array(rfl_mm[:, :, :])
            if rfl.metadata['interleave'] == 'bil':
                x = np.array(rfl_mm[:, :, :]).transpose((0, 2, 1))
            x = x.reshape(nl * ns, nb)

            # import spectra and resample
            for x1 in x:
                p = interp1d(swl, x1, kind='linear', bounds_error=False,
                             fill_value='extrapolate')
                spectra.append(p(wl))

            # Load attributes
            if attribute_file is not None:

                hdrfile = attribute_file + '.hdr'
                attr = envi.open(hdrfile, attribute_file)
                nla, nba, nsa = [int(attr.metadata[n])
                          for n in ('lines', 'bands', 'samples')]

                # Load library and adjust interleave, if needed
<<<<<<< HEAD
                attr_mm = attr.open_memmap(interleave='source', writable=True)
                if attr.metadata['interleave'] == 'bip':
                    x = s.array(attr_mm[:, :, :])
                if attr.metadata['interleave'] == 'bil':
                    x = s.array(attr_mm[:, :, :]).transpose((0, 2, 1))
=======
                attr_mm = attr.open_memmap(interleave='source', writable=False)
                if attr.metadata['interleave'] == 'bip':
                    x = np.array(attr_mm[:, :, :])
                if attr.metadata['interleave'] == 'bil':
                    x = np.array(attr_mm[:, :, :]).transpose((0, 2, 1))
>>>>>>> b2d59af5
                x = x.reshape(nla * nsa, nba)
                model['attributes'] = attr.metadata['band names']

                # import spectra and resample
                for x1 in x:
                    attributes.append(x1)

        if len(attributes)>0 and len(attributes) != len(spectra):
            raise IndexError('Mismatch in number of spectra vs. attributes')


        # calculate mixtures, if needed
        if len(attributes)>0 and mixtures > 0:
            raise ValueError('Synthetic mixtures w/ attributes is not advised')

        n = float(len(spectra))
        nmix = int(n * mixtures)
        for mi in range(nmix):
            s1, m1 = spectra[int(np.random.rand() * n)], np.random.rand()
            s2, m2 = spectra[int(np.random.rand() * n)], 1.0 - m1
            spectra.append(m1 * s1 + m2 * s2)

        # Lists to arrays
<<<<<<< HEAD
        spectra = s.array(spectra)
        attributes = s.array(attributes)

        # Flag bad data
        use = s.all(s.isfinite(spectra), axis=1)
=======
        spectra = np.array(spectra)
        attributes = np.array(attributes)

        # Flag bad data
        use = np.all(np.isfinite(spectra), axis=1)
>>>>>>> b2d59af5
        spectra = spectra[use, :]
        if len(attributes)>0:
            attributes = attributes[use,:]

        # Accumulate total list of window indices
        window_idx = -np.ones((nchan), dtype=int)
        for wi, win in enumerate(windows):
            active_wl = np.logical_and(wl >= win['interval'][0], wl < win['interval'][1])
            window_idx[active_wl] = wi

        # Two step model generation.  First step is k-means clustering.
        # This is more "stable" than Expectation Maximization with an 
        # unconstrained covariance matrix    
        kmeans = KMeans(init='k-means++', n_clusters=ncomp, n_init=10)
        kmeans.fit(spectra)
        Z = kmeans.predict(spectra)

        # Build a combined dataset of attributes and spectra
        if len(attributes)>0:
<<<<<<< HEAD
            spectra_attr = s.concatenate((spectra,attributes), axis=1)
=======
            spectra_attr = np.concatenate((spectra,attributes), axis=1)
>>>>>>> b2d59af5

        # Now fit the full covariance for each component
        for ci in range(ncomp):

<<<<<<< HEAD
            m = s.mean(spectra[Z == ci, :], axis=0)
            C = s.cov(spectra[Z == ci, :], rowvar=False)
            if len(attributes)>0:
                m_attr = s.mean(spectra_attr[Z == ci, :], axis=0)
                C_attr = s.cov(spectra_attr[Z == ci, :], rowvar=False)
=======
            m = np.mean(spectra[Z == ci, :], axis=0)
            C = np.cov(spectra[Z == ci, :], rowvar=False)
            if len(attributes) > 0:
                m_attr = np.mean(spectra_attr[Z == ci, :], axis=0)
                C_attr = np.cov(spectra_attr[Z == ci, :], rowvar=False)
>>>>>>> b2d59af5

            for i in range(nchan):
                window = windows[window_idx[i]]

                # Each spectral interval, or window, is constructed
                # using one of several rules.  We can draw the covariance
                # directly from the data...
                if window['correlation'] == 'EM':
                    C[i, i] = C[i, i] + float(window['regularizer'])

                # Alternatively, we can use a band diagonal form,
                # a Gaussian process that promotes local smoothness.
                elif window['correlation'] == 'GP':
                    width = float(window['gp_width'])
                    magnitude = float(window['gp_magnitude'])
                    kernel = norm.pdf((wl-wl[i])/width)
                    kernel = kernel/kernel.sum() * magnitude
                    C[i, :] = kernel
                    C[:, i] = kernel
                    C[i, i] = C[i, i] + float(window['regularizer'])

                # To minimize bias, leave the channels independent
                # and uncorrelated
                elif window['correlation'] == 'decorrelated':
                    ci = C[i, i]
                    C[:, i] = 0
                    C[i, :] = 0
                    C[i, i] = ci + float(window['regularizer'])

                else:
                    raise ValueError(
                        'I do not recognize the method ' + window['correlation'])

            # Normalize the component spectrum if desired
            if normalize == 'Euclidean':
                z = np.sqrt(np.sum(pow(m[normind], 2)))
            elif normalize == 'RMS':
                z = np.sqrt(np.mean(pow(m[normind], 2)))
            elif normalize == 'None':
                z = 1.0
            else:
                raise ValueError(
                    'Unrecognized normalization: %s\n' % normalize)
            m = m / z
            C = C / (z ** 2)

            model['means'].append(m)
            model['covs'].append(C)

            if len(attributes)>0:
                model['attribute_means'].append(m_attr)
                model['attribute_covs'].append(C_attr)

<<<<<<< HEAD
    model['means'] = s.array(model['means'])
    model['covs'] = s.array(model['covs'])
    model['attribute_means'] = s.array(model['attribute_means'])
    model['attribute_covs'] = s.array(model['attribute_covs'])
=======
    model['means'] = np.array(model['means'])
    model['covs'] = np.array(model['covs'])
    model['attribute_means'] = np.array(model['attribute_means'])
    model['attribute_covs'] = np.array(model['attribute_covs'])
>>>>>>> b2d59af5

    scipy.io.savemat(outfile, model)<|MERGE_RESOLUTION|>--- conflicted
+++ resolved
@@ -154,19 +154,11 @@
                           for n in ('lines', 'bands', 'samples')]
 
                 # Load library and adjust interleave, if needed
-<<<<<<< HEAD
-                attr_mm = attr.open_memmap(interleave='source', writable=True)
-                if attr.metadata['interleave'] == 'bip':
-                    x = s.array(attr_mm[:, :, :])
-                if attr.metadata['interleave'] == 'bil':
-                    x = s.array(attr_mm[:, :, :]).transpose((0, 2, 1))
-=======
                 attr_mm = attr.open_memmap(interleave='source', writable=False)
                 if attr.metadata['interleave'] == 'bip':
                     x = np.array(attr_mm[:, :, :])
                 if attr.metadata['interleave'] == 'bil':
                     x = np.array(attr_mm[:, :, :]).transpose((0, 2, 1))
->>>>>>> b2d59af5
                 x = x.reshape(nla * nsa, nba)
                 model['attributes'] = attr.metadata['band names']
 
@@ -190,19 +182,11 @@
             spectra.append(m1 * s1 + m2 * s2)
 
         # Lists to arrays
-<<<<<<< HEAD
-        spectra = s.array(spectra)
-        attributes = s.array(attributes)
-
-        # Flag bad data
-        use = s.all(s.isfinite(spectra), axis=1)
-=======
         spectra = np.array(spectra)
         attributes = np.array(attributes)
 
         # Flag bad data
         use = np.all(np.isfinite(spectra), axis=1)
->>>>>>> b2d59af5
         spectra = spectra[use, :]
         if len(attributes)>0:
             attributes = attributes[use,:]
@@ -222,28 +206,16 @@
 
         # Build a combined dataset of attributes and spectra
         if len(attributes)>0:
-<<<<<<< HEAD
-            spectra_attr = s.concatenate((spectra,attributes), axis=1)
-=======
             spectra_attr = np.concatenate((spectra,attributes), axis=1)
->>>>>>> b2d59af5
 
         # Now fit the full covariance for each component
         for ci in range(ncomp):
 
-<<<<<<< HEAD
-            m = s.mean(spectra[Z == ci, :], axis=0)
-            C = s.cov(spectra[Z == ci, :], rowvar=False)
-            if len(attributes)>0:
-                m_attr = s.mean(spectra_attr[Z == ci, :], axis=0)
-                C_attr = s.cov(spectra_attr[Z == ci, :], rowvar=False)
-=======
             m = np.mean(spectra[Z == ci, :], axis=0)
             C = np.cov(spectra[Z == ci, :], rowvar=False)
             if len(attributes) > 0:
                 m_attr = np.mean(spectra_attr[Z == ci, :], axis=0)
                 C_attr = np.cov(spectra_attr[Z == ci, :], rowvar=False)
->>>>>>> b2d59af5
 
             for i in range(nchan):
                 window = windows[window_idx[i]]
@@ -297,16 +269,9 @@
                 model['attribute_means'].append(m_attr)
                 model['attribute_covs'].append(C_attr)
 
-<<<<<<< HEAD
-    model['means'] = s.array(model['means'])
-    model['covs'] = s.array(model['covs'])
-    model['attribute_means'] = s.array(model['attribute_means'])
-    model['attribute_covs'] = s.array(model['attribute_covs'])
-=======
     model['means'] = np.array(model['means'])
     model['covs'] = np.array(model['covs'])
     model['attribute_means'] = np.array(model['attribute_means'])
     model['attribute_covs'] = np.array(model['attribute_covs'])
->>>>>>> b2d59af5
 
     scipy.io.savemat(outfile, model)