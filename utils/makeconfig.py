--- conflicted
+++ resolved
@@ -109,35 +109,6 @@
     dayofyear = dt.timetuple().tm_yday
 
     # define staged file locations
-<<<<<<< HEAD
-    rdn_fname = split(rdn_path)[-1]
-    obs_fname = split(obs_path)[-1]
-    loc_fname = split(loc_path)[-1]
-    rfl_fname = rdn_fname.replace('_rdn', '_rfl')
-    lbl_fname = rdn_fname.replace('_rdn', '_lbl')
-    uncert_fname = rdn_fname.replace('_rdn', '_uncert')
-    state_fname = rdn_fname.replace('_rdn', '_state')
-    rdn_subs_fname = rdn_fname.replace('_rdn', '_subs_rdn')
-    obs_subs_fname = obs_fname.replace('_obs', '_subs_obs')
-    loc_subs_fname = loc_fname.replace('_loc', '_subs_loc')
-    rfl_subs_fname = rfl_fname.replace('_rfl', '_subs_rfl')
-    state_subs_fname = rfl_fname.replace('_rfl', '_subs_state')
-    uncert_subs_fname = rfl_fname.replace('_rfl', '_subs_uncert')
-    h2o_subs_fname = loc_fname.replace('_loc', '_subs_h2o')
-    rdn_working_path = abspath(join(input_path,  rdn_fname))
-    obs_working_path = abspath(join(input_path,  obs_fname))
-    loc_working_path = abspath(join(input_path,  loc_fname))
-    rfl_working_path = abspath(join(output_path, rfl_fname))
-    uncert_working_path = abspath(join(output_path, uncert_fname))
-    lbl_working_path = abspath(join(output_path, lbl_fname))
-    rdn_subs_path = abspath(join(input_path,  rdn_subs_fname))
-    obs_subs_path = abspath(join(input_path,  obs_subs_fname))
-    loc_subs_path = abspath(join(input_path,  loc_subs_fname))
-    rfl_subs_path = abspath(join(output_path, rfl_subs_fname))
-    state_subs_path = abspath(join(output_path, state_subs_fname))
-    uncert_subs_path = abspath(join(output_path, uncert_subs_fname))
-    h2o_subs_path = abspath(join(output_path, h2o_subs_fname))
-=======
     rdn_fname            = fid+'_rdn'
     obs_fname            = fid+'_obs'
     loc_fname            = fid+'_loc'
@@ -165,7 +136,6 @@
     state_subs_path      = abspath(join(output_path, state_subs_fname))
     uncert_subs_path     = abspath(join(output_path, uncert_subs_fname))
     h2o_subs_path        = abspath(join(output_path, h2o_subs_fname))
->>>>>>> 6f072aef
     surface_working_path = abspath(join(data_path,   'surface.mat'))
     surface_h2o_working_path = abspath(join(data_path, 'surface_h2o.mat'))
     wl_path = abspath(join(data_path,   'wavelengths.txt'))
@@ -185,21 +155,12 @@
             os.mkdir(dpath)
 
     # stage data files by copying into working directory
-    for src, dst in [(rdn_path, rdn_working_path),
-<<<<<<< HEAD
-                     (obs_path, obs_working_path),
-                     (loc_path, loc_working_path)]:
-        logging.info('Staging %s to %s' % (src, dst))
-        copyfile(src, dst)
-        copyfile(src+'.hdr', dst+'.hdr')
-=======
                 (obs_path, obs_working_path),
                 (loc_path, loc_working_path)]:
         if not exists(dst):
             logging.info('Staging %s to %s' % (src, dst))
             copyfile(src, dst)
             copyfile(src+'.hdr', dst+'.hdr')
->>>>>>> 6f072aef
 
     # Staging files without headers
     for src, dst in [(surface_path, surface_working_path),
@@ -209,24 +170,6 @@
             copyfile(src, dst)
 
     # Superpixel segmentation
-<<<<<<< HEAD
-    logging.info('Segmenting...')
-    os.system('pythonw ' + segment_exe + ' %s %s' %
-              (rdn_working_path, lbl_working_path))
-
-    # Extract input data
-    logging.info('Extracting radiances...')
-    os.system('pythonw ' + extract_exe + ' %s %s %s' %
-              (rdn_working_path, lbl_working_path, rdn_subs_path))
-
-    logging.info('Extracting obs...')
-    os.system('pythonw ' + extract_exe + ' %s %s %s' %
-              (obs_working_path, lbl_working_path, obs_subs_path))
-
-    logging.info('Extracting loc...')
-    os.system('pythonw ' + extract_exe + ' %s %s %s' %
-              (loc_working_path, lbl_working_path, loc_subs_path))
-=======
     if not exists(lbl_working_path) or not exists(rdn_working_path):
         logging.info('Segmenting...')
         os.system('python ' + segment_exe + ' %s %s'%\
@@ -240,7 +183,6 @@
             logging.info('Extracting '+outp)
             os.system('python ' + extract_exe + ' %s %s %s'%\
                     (inp, lbl_working_path, outp))
->>>>>>> 6f072aef
 
     # get radiance file, wavelengths
     rdn = envi.open(rdn_subs_path+'.hdr')
@@ -294,10 +236,6 @@
 
     # make view zenith and relaz grid - two points only for now
     OBSZEN_grid = s.array([OBSZENs[valid].min(), 0])
-<<<<<<< HEAD
-    # TRUEAZ_grid = s.arange([TRUEAZs[valid].min(), TRUEAZs[valid.max(),])
-=======
->>>>>>> 6f072aef
 
     # make elevation grid
     elev_grid_margin = 0.3
@@ -312,64 +250,6 @@
                              fwhm[:, s.newaxis]], axis=1)
     s.savetxt(wl_path, wl_data, delimiter=' ')
 
-<<<<<<< HEAD
-    # make sixs configuration
-    sixs_configuration = {
-        "domain": {"start": 350, "end": 2520, "step": 0.1},
-        "statevector": {"H2OSTR": {"bounds": [0.5, 6.0], "scale": 0.01,
-                                   "prior_sigma": 100.0, "prior_mean": 1.0, "init": 1.75}, },
-        "lut_grid": {"H2OSTR": [0.5, 1.0, 1.5, 2.0, 2.5, 3.0, 3.5, 4.0,
-                                4.5, 5.0, 5.5, 6.0]},
-        "unknowns": {},
-        "wavelength_file": wl_path,
-        "earth_sun_distance_file": esd_path,
-        "irradiance_file": irradiance_path,
-        "sixs_installation": sixs_path,
-        "lut_path": lut_sixs_path,
-        'solzen': solar_zenith,
-        "solaz": solar_azimuth,
-        "elev": elev_km,
-        "alt": relative_alt,
-        "viewzen": obs_zenith,
-        "viewaz": obs_azimuth,
-        "month": month,
-        "day": day}
-
-    # make isofit configuration
-    isofit_config_sixs = {'ISOFIT_base': isofit_path,
-                          'input': {'measured_radiance_file': rdn_subs_path,
-                                    'loc_file': loc_subs_path,
-                                    'obs_file': obs_subs_path},
-                          'output': {'estimated_state_file': h2o_subs_path},
-                          'forward_model': {
-                              'instrument': {'wavelength_file': wl_path,
-                                             'parametric_noise_file': noise_path,
-                                             'integrations': 1},
-                              "multicomponent_surface": {"wavelength_file": wl_path,
-                                                         "surface_file": surface_h2o_working_path},
-                              "sixs_radiative_transfer": sixs_configuration},
-                          "inversion": {"windows": [[880.0, 1000.0]], 'max_nfev': 10}}
-
-    # write sixs configuration
-    with open(sixs_config_path, 'w') as fout:
-        fout.write(json.dumps(isofit_config_sixs, indent=4, sort_keys=True))
-
-    # Run sixs retrieval
-    logging.info('Running ISOFIT to generate h2o first guesses')
-    os.system('pythonw ' + isofit_exe + ' --level DEBUG ' + sixs_config_path)
-
-    # Extract h2o grid avoiding the zero label (periphery, bad data)
-    h2o = envi.open(h2o_subs_path + '.hdr')
-    h2o_est = h2o.read_band(-1)
-    h2ostep = 0.2
-    h2o_grid = s.arange(h2o_est[1:].min(), h2o_est[1:].max()+h2ostep, h2ostep)
-
-    atmosphere_type = 'ATM_MIDLAT_SUMMER'
-
-    # make modtran configuration
-    modtran_template = {"MODTRAN": [{
-        "MODTRANINPUT": {
-=======
     if not exists(h2o_subs_path + '.hdr') or not exists(h2o_subs_path):
 
         # make sixs configuration
@@ -438,148 +318,10 @@
         # make modtran configuration
         modtran_template = {"MODTRAN": [{
           "MODTRANINPUT": {
->>>>>>> 6f072aef
             "NAME": fid,
             "DESCRIPTION": "",
             "CASE": 0,
             "RTOPTIONS": {
-<<<<<<< HEAD
-                "MODTRN": "RT_CORRK_FAST",
-                "LYMOLC": False,
-                "T_BEST": False,
-                "IEMSCT": "RT_SOLAR_AND_THERMAL",
-                "IMULT": "RT_DISORT",
-                "DISALB": False,
-                "NSTR": 8,
-                "SOLCON": 0.0
-            },
-            "ATMOSPHERE": {
-                "MODEL": atmosphere_type,
-                "M1": atmosphere_type,
-                "M2": atmosphere_type,
-                "M3": atmosphere_type,
-                "M4": atmosphere_type,
-                "M5": atmosphere_type,
-                "M6": atmosphere_type,
-                "CO2MX": 410.0,
-                "H2OSTR": 1.0,
-                "H2OUNIT": "g",
-                "O3STR": 0.3,
-                "O3UNIT": "a"
-            },
-            "AEROSOLS": {"IHAZE": "AER_RURAL"},
-            "GEOMETRY": {
-                "ITYPE": 3,
-                "H1ALT": alt,
-                "IDAY": dayofyear,
-                "IPARM": 11,
-                "PARM1": latitude,
-                "PARM2": longitude,
-                "GMTIME": gmtime
-            },
-            "SURFACE": {
-                "SURFTYPE": "REFL_LAMBER_MODEL",
-                "GNDALT": elev_km,
-                "NSURF": 1,
-                "SURFP": {"CSALB": "LAMB_CONST_0_PCT"}
-            },
-            "SPECTRAL": {
-                "V1": 350.0,
-                "V2": 2520.0,
-                "DV": 0.1,
-                "FWHM": 0.1,
-                "YFLAG": "R",
-                "XFLAG": "N",
-                "FLAGS": "NT A   ",
-                "BMNAME": "p1_2013"
-            },
-            "FILEOPTIONS": {
-                "NOPRNT": 2,
-                "CKPRNT": True
-            }
-        }
-    }]}
-
-    # write modtran_template
-    with open(modtran_tpl_path, 'w') as fout:
-        fout.write(json.dumps(modtran_template, indent=4, sort_keys=True))
-
-    modtran_configuration = {
-        "wavelength_file": wl_path,
-        "lut_path": lut_modtran_path,
-        "aerosol_template_file_old": aerosol_tpl_path,
-        "aerosol_model_file_old": aerosol_mdl_path,
-        "modtran_template_file": modtran_tpl_path,
-        "modtran_directory": modtran_path,
-        "statevector": {
-            "H2OSTR": {
-                "bounds": [min(h2o_grid), max(h2o_grid)],
-                "scale": 0.01,
-                "init": s.mean(h2o_grid),
-                "prior_sigma": 0.5,
-                "prior_mean": s.mean(h2o_grid)
-            },
-            "VIS": {
-                "bounds": [20, 100],
-                "scale": 1,
-                "init": 20.5,
-                "prior_sigma": 1000,
-                "prior_mean": 20
-            }
-        },
-        "lut_grid": {
-            "H2OSTR": [float(q) for q in h2o_grid],
-            "GNDALT": [float(q) for q in elevation_grid],
-            "VIS": [20, 50, 100]
-        },
-        "unknowns": {
-            "H2O_ABSCO": 0.0
-        },
-        "domain": {"start": 350, "end": 2520, "step": 0.1}
-    }
-
-    # make isofit configuration
-    isofit_config_modtran = {'ISOFIT_base': isofit_path,
-                             'input': {'measured_radiance_file': rdn_subs_path,
-                                       'loc_file': loc_subs_path,
-                                       'obs_file': obs_subs_path},
-                             'output': {'estimated_state_file': state_subs_path,
-                                        'posterior_uncertainty_file': uncert_subs_path,
-                                        'estimated_reflectance_file': rfl_subs_path},
-                             'forward_model': {
-                                 'instrument': {'wavelength_file': wl_path,
-                                                'parametric_noise_file': noise_path,
-                                                'integrations': 1},
-                                 "multicomponent_surface": {"wavelength_file": wl_path,
-                                                            "surface_file": surface_working_path},
-                                 "modtran_radiative_transfer": modtran_configuration},
-                             "inversion": {"windows":
-                                           [[400.0, 1300.0],
-                                            [1450, 1780.0],
-                                               [2000.0, 2450.0]]}}
-
-    if args.rdn_factors_path:
-        isofit_config_modtran['input']['radiommetry_correction_file'] = \
-            args.rdn_factors_path
-
-    # write modtran_template
-    with open(modtran_config_path, 'w') as fout:
-        fout.write(json.dumps(isofit_config_modtran, indent=4, sort_keys=True))
-
-    # Run modtran retrieval
-    logging.info('Running ISOFIT with full LUT')
-    cmd = 'pythonw ' + isofit_exe + ' --level DEBUG ' + modtran_config_path
-    print(cmd)
-    os.system(cmd)
-
-    # Empirical line
-    logging.info('Empirical line inference')
-    os.system(('pythonw ' + empline_exe + ' --level INFO --hash %s ' +
-               '%s %s %s %s %s %s %s') %
-              (lbl_working_path, rdn_subs_path, rfl_subs_path, loc_subs_path,
-               rdn_working_path, loc_working_path, rfl_working_path,
-               uncert_working_path))
-=======
               "MODTRN": "RT_CORRK_FAST",
               "LYMOLC": False,
               "T_BEST": False,
@@ -722,7 +464,6 @@
                 (lbl_working_path, rdn_subs_path, rfl_subs_path, loc_subs_path,
                  rdn_working_path, loc_working_path, rfl_working_path,
                  uncert_working_path))
->>>>>>> 6f072aef
 
     logging.info('Done.')
 
