#!/usr/bin/env python3
#
# Authors: Alexey Shiklomanov

import copy
import pathlib
import json
import logging

import numpy as np
import spectral as sp
from scipy.io import loadmat

from isofit.core.isofit import Isofit
from isofit.utils import empirical_line, segment, extractions

logger = logging.getLogger(__name__)

def do_hypertrace(isofit_config, wavelength_file, reflectance_file,
                  rtm_template_file,
                  lutdir, outdir,
                  surface_file="./data/prior.mat",
                  noisefile=None, snr=300,
                  aod=0.1, h2o=1.0, lrt_atmosphere_type="midlatitude_winter",
                  atm_aod_h2o=None,
                  solar_zenith=0, observer_zenith=0,
                  solar_azimuth=0, observer_azimuth=0,
                  inversion_mode="inversion",
                  use_empirical_line=False,
                  create_lut=True,
                  overwrite=False):
    """One iteration of the hypertrace workflow.

    Required arguments:
        isofit_config: dict of isofit configuration options

        `wavelength_file`: Path to ASCII space delimited table containing two
        columns, wavelength and full width half max (FWHM); both in nanometers.

        `reflectance_file`: Path to input reflectance file. Note that this has
        to be an ENVI-formatted binary reflectance file, and this path is to the
        associated header file (`.hdr`), not the image file itself (following
        the convention of the `spectral` Python library, which will be used to
        read this file).

        rtm_template_file: Path to the atmospheric RTM template. For LibRadtran,
        note that this is slightly different from the Isofit template in that
        the Isofit fields are surrounded by two sets of `{{` while a few
        additional options related to geometry are surrounded by just `{` (this
        is because Hypertrace does an initial pass at formatting the files).

        `lutdir`: Directory where look-up tables will be stored. Will be created
        if missing.

        `outdir`: Directory where outputs will be stored. Will be created if
        missing.

    Keyword arguments:
      surface_file: Matlab (`.mat`) file containing a multicomponent surface
      prior. See Isofit documentation for details.

      noisefile: Parametric instrument noise file. See Isofit documentation for
      details. Default = `None`

      snr: Instrument signal-to-noise ratio. Ignored if `noisefile` is present.
      Default = 300

      aod: True aerosol optical depth. Default = 0.1

      h2o: True water vapor content. Default = 1.0

      lrt_atmosphere_type: LibRadtran or Modtran atmosphere type. See RTM
      manuals for details. Default = `midlatitude_winter`

      atm_aod_h2o: A list containing three elements: The atmosphere type, AOD,
      and H2O. This provides a way to iterate over specific known atmospheres
      that are combinations of the three previous variables. If this is set, it
      overrides the three previous arguments. Default = `None`

      solar_zenith, observer_zenith: Solar and observer zenith angles,
      respectively (0 = directly overhead, 90 = horizon). These are in degrees
      off nadir. Default = 0 for both. (Note that off-nadir angles make
      LibRadtran run _much_ more slowly, so be prepared if you need to generate
      those LUTs).

      solar_azimuth, observer_azimuth: Solar and observer azimuth angles,
      respectively, in degrees. Observer azimuth is the sensor _position_ (so
      180 degrees off from view direction) relative to N, rotating
      counterclockwise; i.e., 0 = Sensor in N, looking S; 90 = Sensor in W,
      looking E (this follows the LibRadtran convention). Default = 0 for both.

      inversion_mode: Inversion algorithm to use. Must be either "inversion"
      (default) for standard optimal estimation, or "mcmc_inversion" for MCMC.

      use_empirical_line: (boolean, default = `False`) If `True`, perform
      atmospheric correction on a segmented image and then resample using the
      empirical line method. If `False`, run Isofit pixel-by-pixel.

      overwrite: (boolean, default = `False`) If `False` (default), skip steps
      where output files already exist. If `True`, run the full workflow
      regardless of existing files.
    """

    outdir = mkabs(outdir)
    outdir.mkdir(parents=True, exist_ok=True)

    isofit_common = copy.deepcopy(isofit_config)
    # NOTE: All of these settings are *not* copied, but referenced. So these
    # changes propagate to the `forward_settings` object below.
    forward_settings = isofit_common["forward_model"]
    instrument_settings = forward_settings["instrument"]
    # NOTE: This also propagates to the radiative transfer engine
    instrument_settings["wavelength_file"] = str(mkabs(wavelength_file))
    surface_settings = forward_settings["surface"]
    surface_settings["surface_file"] = str(mkabs(surface_file))
    if noisefile is not None:
        noisetag = f"noise_{pathlib.Path(noisefile).stem}"
        if "SNR" in instrument_settings:
            instrument_settings.pop("SNR")
        instrument_settings["parametric_noise_file"] = str(mkabs(noisefile))
        if "integrations" not in instrument_settings:
            instrument_settings["integrations"] = 1
    elif snr is not None:
        noisetag = f"snr_{snr}"
        instrument_settings["SNR"] = snr

    priortag = f"prior_{pathlib.Path(surface_file).stem}__" +\
        f"inversion_{inversion_mode}"

    if atm_aod_h2o is not None:
        lrt_atmosphere_type = atm_aod_h2o[0]
        aod = atm_aod_h2o[1]
        h2o = atm_aod_h2o[2]

    lrttag = f"atm_{lrt_atmosphere_type}__" +\
        f"szen_{solar_zenith:.2f}__" +\
        f"ozen_{observer_zenith:.2f}__" +\
        f"saz_{solar_azimuth:.2f}__" +\
        f"oaz_{observer_azimuth:.2f}"
    atmtag = f"aod_{aod:.3f}__h2o_{h2o:.3f}"

    if create_lut:
        lutdir = mkabs(lutdir)
        lutdir.mkdir(parents=True, exist_ok=True)
        lutdir2 = lutdir / lrttag
        lutdir2.mkdir(parents=True, exist_ok=True)
        vswir_conf = forward_settings["radiative_transfer"]["radiative_transfer_engines"]["vswir"]
        atmospheric_rtm = vswir_conf["engine_name"]

        if atmospheric_rtm == "libradtran":
            lrtfile = lutdir2 / "lrt-template.inp"
            with open(rtm_template_file, "r") as f:
                fs = f.read()
                open(lrtfile, "w").write(fs.format(
                    atmosphere=lrt_atmosphere_type, solar_azimuth=solar_azimuth,
                    solar_zenith=solar_zenith,
                    cos_observer_zenith=np.cos(observer_zenith * np.pi / 180.0),
                    observer_azimuth=observer_azimuth
                ))
            open(lutdir2 / "prescribed_geom", "w").write(f"99:99:99   {solar_zenith}  {solar_azimuth}")

        elif atmospheric_rtm == "modtran":
            lrtfile = lutdir2 / "modtran-template.json"
            with open(rtm_template_file, "r") as f:
                fdict = json.load(f)
            mod = fdict["MODTRAN"][0]["MODTRANINPUT"]
            for key in ['MODEL', 'M1', 'M2', 'M3', 'M4', 'M5', 'M6']:
                mod['ATMOSPHERE'][key] = lrt_atmosphere_type
<<<<<<< HEAD
=======
            assert mod["GEOMETRY"]["IPARM"] == 12, \
                "MODTRAN GEOMETRY IPARM must be set to 12, " +\
                f"but is currently set to {mod['GEOMETRY']['IPARM']}"
>>>>>>> e6475e4d
            mod["GEOMETRY"]["PARM1"] = 180 - solar_azimuth
            mod["GEOMETRY"]["PARM2"] = solar_zenith
            # TODO: Is this angle correct?
            mod["GEOMETRY"]["OBSZEN"] = observer_zenith
            json.dump(fdict, open(lrtfile, "w"), indent=2)

        vswir_conf["lut_path"] = str(lutdir2)
        vswir_conf["template_file"] = str(lrtfile)

    outdir2 = outdir / lrttag / noisetag / priortag / atmtag
    outdir2.mkdir(parents=True, exist_ok=True)

    # Observation file, which describes the geometry
    # Angles follow LibRadtran conventions
    obsfile = outdir2 / "obs.txt"
    geomvec = [
        -999,              # path length; not used
        observer_azimuth,  # Degrees 0-360; 0 = Sensor in N, looking S; 90 = Sensor in W, looking E
        observer_zenith,   # Degrees 0-90; 0 = directly overhead, 90 = horizon
        solar_azimuth,     # Degrees 0-360; 0 = Sun in S; 90 = Sun in W.
        solar_zenith,      # Same units as observer zenith
        180.0 - abs(observer_zenith),  # MODTRAN OBSZEN -- t
        observer_azimuth - solar_azimuth + 180.0,  # MODTRAN relative azimuth
        observer_azimuth,   # MODTRAN azimuth
        np.cos(observer_zenith * np.pi / 180.0)  # Libradtran cos obsever zenith
    ]
    np.savetxt(obsfile, np.array([geomvec]))

    isofit_common["input"] = {"obs_file": str(obsfile)}

    isofit_fwd = copy.deepcopy(isofit_common)
    isofit_fwd["input"]["reflectance_file"] = str(mkabs(reflectance_file))
    isofit_fwd["implementation"]["mode"] = "simulation"
    isofit_fwd["implementation"]["inversion"]["simulation_mode"] = True
    fwd_surface = isofit_fwd["forward_model"]["surface"]
    fwd_surface["surface_category"] = "surface"

    # Check that prior and wavelength file have the same dimensions
    prior = loadmat(mkabs(surface_file))
    prior_wl = prior["wl"][0]
    prior_nwl = len(prior_wl)
    file_wl = np.loadtxt(wavelength_file)
    file_nwl = file_wl.shape[0]
    assert prior_nwl == file_nwl, \
        f"Mismatch between wavelength file ({file_nwl}) " +\
        f"and prior ({prior_nwl})."

    fwd_surface["wavelength_file"] = str(wavelength_file)

    radfile = outdir2 / "toa-radiance"
    isofit_fwd["output"] = {"simulated_measurement_file": str(radfile)}
    fwd_state = isofit_fwd["forward_model"]["radiative_transfer"]["statevector"]
    fwd_state["AOT550"]["init"] = aod
    fwd_state["H2OSTR"]["init"] = h2o

    # Run forward mode
    if not overwrite and radfile.exists():
        logger.info("Forward file exists. Skipping forward simulation.")
    else:
        fwdfile = outdir2 / "forward.json"
        json.dump(isofit_fwd, open(fwdfile, "w"), indent=2)
        logger.info("Beginning forward simulation.")
        Isofit(fwdfile).run()

    # Configure inverse mode
    isofit_inv = copy.deepcopy(isofit_common)
    if inversion_mode == "simple":
        # Special case! Use the optimal estimation code, but set `max_nfev` to 1.
        inversion_mode = "inversion"
        imp_inv = isofit_inv["implementation"]["inversion"]
        if "least_squares_params" not in imp_inv:
            imp_inv["least_squares_params"] = {}
        imp_inv["least_squares_params"]["max_nfev"] = 1
    isofit_inv["implementation"]["mode"] = inversion_mode
    isofit_inv["input"]["measured_radiance_file"] = str(radfile)
    est_refl_file = outdir2 / "estimated-reflectance"
    post_unc_path = outdir2 / "posterior-uncertainty"

    # Inverse mode
    if use_empirical_line:
        # Segment first, then run on segmented file
        SEGMENTATION_SIZE = 40
        CHUNKSIZE = 256
        lbl_working_path = radfile.parent / "segmentation-file"
        rdn_subs_path = radfile.with_name("toa-radiance-subs")
        rfl_subs_path = est_refl_file.with_name("estimated-reflectance-subs")
        unc_subs_path = post_unc_path.with_name("posterior-uncertainty-subs")
        isofit_inv["input"]["measured_radiance_file"] = str(rdn_subs_path)
        isofit_inv["output"] = {"estimated_reflectance_file":  str(rfl_subs_path),
                                "posterior_uncertainty_file": str(unc_subs_path)}
        if not overwrite and lbl_working_path.exists() and rdn_subs_path.exists():
            logger.info("Skipping segmentation and extraction because files exist.")
        else:
            logger.info("Fixing any radiance values slightly less than zero...")
            rad_img = sp.open_image(str(radfile) + ".hdr")
            rad_m = rad_img.open_memmap(writable=True)
            nearzero = np.logical_and(rad_m < 0, rad_m > -2)
            rad_m[nearzero] = 0.0001
            del rad_m
            del rad_img
            logger.info("Segmenting...")
            segment(spectra=(str(radfile), str(lbl_working_path)),
                    flag=-9999, npca=5, segsize=SEGMENTATION_SIZE, nchunk=CHUNKSIZE)
            logger.info("Extracting...")
            extractions(inputfile=str(radfile), labels=str(lbl_working_path),
                        output=str(rdn_subs_path), chunksize=CHUNKSIZE, flag=-9999)

    else:
        # Run Isofit directly
        isofit_inv["input"]["measured_radiance_file"] = str(radfile)
        isofit_inv["output"] = {"estimated_reflectance_file": str(est_refl_file),
                                "posterior_uncertainty_file": str(post_unc_path)}

    if not overwrite and pathlib.Path(isofit_inv["output"]["estimated_reflectance_file"]).exists():
        logger.info("Skipping inversion because output file exists.")
    else:
        invfile = outdir2 / "inverse.json"
        json.dump(isofit_inv, open(invfile, "w"), indent=2)
        Isofit(invfile).run()

    if use_empirical_line:
        if not overwrite and est_refl_file.exists():
            logger.info("Skipping empirical line because output exists.")
        else:
            logger.info("Applying empirical line...")
            empirical_line(reference_radiance_file=str(rdn_subs_path),
                           reference_reflectance_file=str(rfl_subs_path),
                           reference_uncertainty_file=str(unc_subs_path),
                           reference_locations_file=None,
                           segmentation_file=str(lbl_working_path),
                           input_radiance_file=str(radfile),
                           input_locations_file=None,
                           output_reflectance_file=str(est_refl_file),
                           output_uncertainty_file=str(post_unc_path),
                           isofit_config=str(invfile))

    logger.info("Workflow complete!")


def mkabs(path):
    """Make a path absolute."""
    path2 = pathlib.Path(path)
    return path2.expanduser().resolve()<|MERGE_RESOLUTION|>--- conflicted
+++ resolved
@@ -166,12 +166,9 @@
             mod = fdict["MODTRAN"][0]["MODTRANINPUT"]
             for key in ['MODEL', 'M1', 'M2', 'M3', 'M4', 'M5', 'M6']:
                 mod['ATMOSPHERE'][key] = lrt_atmosphere_type
-<<<<<<< HEAD
-=======
             assert mod["GEOMETRY"]["IPARM"] == 12, \
                 "MODTRAN GEOMETRY IPARM must be set to 12, " +\
                 f"but is currently set to {mod['GEOMETRY']['IPARM']}"
->>>>>>> e6475e4d
             mod["GEOMETRY"]["PARM1"] = 180 - solar_azimuth
             mod["GEOMETRY"]["PARM2"] = solar_zenith
             # TODO: Is this angle correct?
